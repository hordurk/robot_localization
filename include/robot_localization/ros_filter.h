/*
 * Copyright (c) 2014, Charles River Analytics, Inc.
 * All rights reserved.
 *
 * Redistribution and use in source and binary forms, with or without
 * modification, are permitted provided that the following conditions
 * are met:
 *
 * 1. Redistributions of source code must retain the above copyright
 * notice, this list of conditions and the following disclaimer.
 * 2. Redistributions in binary form must reproduce the above
 * copyright notice, this list of conditions and the following
 * disclaimer in the documentation and/or other materials provided
 * with the distribution.
 * 3. Neither the name of the copyright holder nor the names of its
 * contributors may be used to endorse or promote products derived
 * from this software without specific prior written permission.
 *
 * THIS SOFTWARE IS PROVIDED BY THE COPYRIGHT HOLDERS AND CONTRIBUTORS
 * "AS IS" AND ANY EXPRESS OR IMPLIED WARRANTIES, INCLUDING, BUT NOT
 * LIMITED TO, THE IMPLIED WARRANTIES OF MERCHANTABILITY AND FITNESS
 * FOR A PARTICULAR PURPOSE ARE DISCLAIMED. IN NO EVENT SHALL THE
 * COPYRIGHT HOLDER OR CONTRIBUTORS BE LIABLE FOR ANY DIRECT, INDIRECT,
 * INCIDENTAL, SPECIAL, EXEMPLARY, OR CONSEQUENTIAL DAMAGES (INCLUDING,
 * BUT NOT LIMITED TO, PROCUREMENT OF SUBSTITUTE GOODS OR SERVICES;
 * LOSS OF USE, DATA, OR PROFITS; OR BUSINESS INTERRUPTION) HOWEVER
 * CAUSED AND ON ANY THEORY OF LIABILITY, WHETHER IN CONTRACT, STRICT
 * LIABILITY, OR TORT (INCLUDING NEGLIGENCE OR OTHERWISE) ARISING IN
 * ANY WAY OUT OF THE USE OF THIS SOFTWARE, EVEN IF ADVISED OF THE
 * POSSIBILITY OF SUCH DAMAGE.
 */

#ifndef RobotLocalization_RosFilter_h
#define RobotLocalization_RosFilter_h

#include "robot_localization/filter_common.h"
#include "robot_localization/filter_base.h"
#include "robot_localization/SetPose.h"

#include <ros/ros.h>
#include <std_msgs/String.h>
#include <nav_msgs/Odometry.h>
#include <sensor_msgs/Imu.h>
#include <geometry_msgs/TwistWithCovarianceStamped.h>
#include <geometry_msgs/PoseWithCovarianceStamped.h>
#include <tf/transform_listener.h>
#include <tf/transform_broadcaster.h>
#include <tf/message_filter.h>
#include <message_filters/subscriber.h>

#include <XmlRpcException.h>

#include <Eigen/Dense>

#include <fstream>

// Some typedefs for message filter shared pointers
typedef boost::shared_ptr< message_filters::Subscriber<geometry_msgs::PoseWithCovarianceStamped> > poseMFSubPtr;
typedef boost::shared_ptr< message_filters::Subscriber<geometry_msgs::TwistWithCovarianceStamped> > twistMFSubPtr;
typedef boost::shared_ptr< tf::MessageFilter<geometry_msgs::PoseWithCovarianceStamped> > poseMFPtr;
typedef boost::shared_ptr< tf::MessageFilter<geometry_msgs::TwistWithCovarianceStamped> > twistMFPtr;
typedef boost::shared_ptr< tf::MessageFilter<sensor_msgs::Imu> > imuMFPtr;

// Handy methods for debug output
std::ostream& operator<<(std::ostream& os, const tf::Vector3 &vec)
{
  os << "(" << std::setprecision(20) << vec.getX() << " " << vec.getY() << " " << vec.getZ() << ")\n";

  return os;
}

std::ostream& operator<<(std::ostream& os, const tf::Transform &trans)
{
  double roll, pitch, yaw;
  tf::Matrix3x3 orTmp(trans.getRotation());
  orTmp.getRPY(roll, pitch, yaw);

  os << "Origin: " << trans.getOrigin() <<
        "Rotation (RPY): (" << std::setprecision(20) << roll << ", " << pitch << ", " << yaw << ")\n";

  return os;
}

std::ostream& operator<<(std::ostream& os, const tf::Quaternion &quat)
{
  double roll, pitch, yaw;
  tf::Matrix3x3 orTmp(quat);
  orTmp.getRPY(roll, pitch, yaw);

  os << "(" << std::setprecision(20) << roll << ", " << pitch << ", " << yaw << ")\n";

  return os;
}

namespace RobotLocalization
{
  template<class Filter> class RosFilter
  {
    public:

      //! @brief Constructor.
      //!
      //! The RosFilter constructor makes sure that anyone using
      //! this template is doing so with the correct object type
      //!
      RosFilter(std::vector<double> args = std::vector<double>()) :
          nhLocal_("~"),
          filter_(args)
      {
        // Ensure that anyone who uses this template uses the right
        // kind of template parameter type
        (void) static_cast<FilterBase*>((Filter*) 0);
      }

      ~RosFilter()
      {
        poseMessageFilters_.clear();
        twistMessageFilters_.clear();
        accelerationMessageFilters_.clear();
        poseTopicSubs_.clear();
        twistTopicSubs_.clear();
        imuTopicSubs_.clear();
        odomTopicSubs_.clear();
      }

      //! @brief Retrieves the EKF's output for broadcasting
      //! @param[out] message - The standard ROS odometry message to be filled
      //! @return true if the filter is initialized, false otherwise
      //!
      bool getFilteredOdometryMessage(nav_msgs::Odometry &message)
      {
        // If the filter has received a measurement at some point...
        if (filter_.getInitializedStatus())
        {
          // Grab our current state and covariance estimates
          const Eigen::VectorXd state = filter_.getState();
          const Eigen::MatrixXd estimateErrorCovariance = filter_.getEstimateErrorCovariance();

          // Convert from roll, pitch, and yaw back to quaternion for
          // orientation values
          tf::Quaternion quat;
          quat.setRPY(state(StateMemberRoll), state(StateMemberPitch), state(StateMemberYaw));

          // Fill out the message
          message.pose.pose.position.x = state(StateMemberX);
          message.pose.pose.position.y = state(StateMemberY);
          message.pose.pose.position.z = state(StateMemberZ);
          message.pose.pose.orientation.x = quat.x();
          message.pose.pose.orientation.y = quat.y();
          message.pose.pose.orientation.z = quat.z();
          message.pose.pose.orientation.w = quat.w();
          message.twist.twist.linear.x = state(StateMemberVx);
          message.twist.twist.linear.y = state(StateMemberVy);
          message.twist.twist.linear.z = state(StateMemberVz);
          message.twist.twist.angular.x = state(StateMemberVroll);
          message.twist.twist.angular.y = state(StateMemberVpitch);
          message.twist.twist.angular.z = state(StateMemberVyaw);

          // Our covariance matrix layout doesn't quite match
          for (size_t i = 0; i < POSE_SIZE; i++)
          {
            for (size_t j = 0; j < POSE_SIZE; j++)
            {
              message.pose.covariance[POSE_SIZE * i + j] = estimateErrorCovariance(i, j);
            }
          }

          // POSE_SIZE and TWIST_SIZE are currently the same size, but we can spare a few
          // cycles to be meticulous and not index a twist covariance array on the size of
          // a pose covariance array
          for (size_t i = 0; i < TWIST_SIZE; i++)
          {
            for (size_t j = 0; j < TWIST_SIZE; j++)
            {
              message.twist.covariance[TWIST_SIZE * i + j] = estimateErrorCovariance(i + POSITION_V_OFFSET, j + POSITION_V_OFFSET);
            }
          }

          message.header.stamp = ros::Time::now();
          message.header.frame_id = worldFrameId_;
          message.child_frame_id = baseLinkFrameId_;
        }

        return filter_.getInitializedStatus();
      }

      //! @brief Loads all parameters from file
      //!
      void loadParams()
      {
        // Grab the debug param. If true, the node will produce a LOT of output.
        bool debug;
        nhLocal_.param("debug", debug, false);

        nhLocal_.param("remove_gravitational_acceleration", removeGravitationalAcc_, true);

        if (debug)
        {
          std::string debugOutFile;
          nhLocal_.param("debug_out_file", debugOutFile, std::string("robot_localization_debug.txt"));
          debugStream_.open(debugOutFile.c_str());

          // Make sure we succeeeded
          if(debugStream_.is_open())
          {
            filter_.setDebug(debug, &debugStream_);
          }
          else
          {
            ROS_WARN_STREAM("RosFilter::loadParams() - unable to create debug output file " << debugOutFile);
          }
        }

        // Try to resolve the tf_prefix
        nh_.param("/tf_prefix", tfPrefix_, std::string(""));

        if (tfPrefix_.empty())
        {
          nh_.param("tf_prefix", tfPrefix_, std::string(""));
        }

        // These params specify the name of the robot's body frame (typically
        // base_link) and odometry frame (typically odom)
        nhLocal_.param("map_frame", mapFrameId_, std::string("map"));
        nhLocal_.param("odom_frame", odomFrameId_, std::string("odom"));
        nhLocal_.param("base_link_frame", baseLinkFrameId_, std::string("base_link"));

        // These parameters are designed to enforce compliance with REP-105:
        // http://www.ros.org/reps/rep-0105.html
        // When fusing absolute position data from sensors such as GPS, the state
        // estimate can undergo discrete jumps. According to REP-105, we want three
        // coordinate frames: map, odom, and base_link. The map frame can have
        // discontinuities, but is the frame with the most accurate position estimate
        // for the robot and should not suffer from drift. The odom frame drifts over
        // time, but is guaranteed to be continuous and is accurate enough for local
        // planning and navigation. The base_link frame is affixed to the robot. The
        // intention is that some odometry source broadcasts the odom->base_link
        // transform. The localization software should broadcast map->base_link.
        // However, tf does not allow multiple parents for a coordinate frame, so
        // we must *compute* map->base_link, but then use the existing odom->base_link
        // transform to compute *and broadcast* map->odom.
        //
        // robot_localization therefore has two "modes." If your frame_id and
        // child_frame_id parameters match the map_frame and base_link_frame parameters,
        // respectively, then robot_localization will assume someone else is broadcasting
        // odom->base_link, and it will compute map->odom. If your frame_id and
        // child_frame_id parameters match the odom_frame and base_link frame,
        // respectively, then robot_localization will simply broadcast that transform,
        // thereby assuming nothing else is. This allows users to still fuse data
        // without having a map frame.
        //
        // The default is the latter behavior (fusion of odom->base_link)
        nhLocal_.param("world_frame", worldFrameId_, odomFrameId_);

        ROS_FATAL_COND(mapFrameId_ == odomFrameId_ ||
                       odomFrameId_ == baseLinkFrameId_ ||
                       mapFrameId_ == baseLinkFrameId_,
                       "Invalid frame configuration! The values for map_frame, odom_frame, and base_link_frame must be unique");

        // Append tf_prefix if it's specified (@todo: tf2 migration)
        if (!tfPrefix_.empty() && baseLinkFrameId_.at(0) != '/')
        {
          if(mapFrameId_.at(0) != '/')
          {
            mapFrameId_ = "/" + tfPrefix_ + "/" + mapFrameId_;
          }

          if(odomFrameId_.at(0) != '/')
          {
            odomFrameId_ = "/" + tfPrefix_ + "/" + odomFrameId_;
          }

          if(baseLinkFrameId_.at(0) != '/')
          {
            baseLinkFrameId_ = "/" + tfPrefix_ + "/" + baseLinkFrameId_;
          }
        }

        // Update frequency and sensor timeout
        double sensorTimeout;
        nhLocal_.param("frequency", frequency_, 30.0);
        nhLocal_.param("sensor_timeout", sensorTimeout, 1.0 / frequency_);
        filter_.setSensorTimeout(sensorTimeout);

        // Determine if we're in 2D mode
        nhLocal_.param("two_d_mode", twoDMode_, false);

        // Debugging writes to file
        if (filter_.getDebug())
        {
          debugStream_ << "tf_prefix is " << tfPrefix_ << "\n" << "odom_frame is " << odomFrameId_ << "\n" << "base_link_frame is " << baseLinkFrameId_
            << "\n" << "frequency is " << frequency_ << "\n" << "sensor_timeout is " << filter_.getSensorTimeout() << "\n";
        }

        // Create a subscriber for manually setting/resetting pose
        setPoseSub_ = nh_.subscribe<geometry_msgs::PoseWithCovarianceStamped>("set_pose", 1, &RosFilter<Filter>::setPoseCallback, this);

        // Create a service for manually setting/resetting pose
        setPoseSrv_ = nh_.advertiseService("set_pose", &RosFilter<Filter>::setPoseSrvCallback, this);

        // Init the last last measurement time so we don't get a huge initial delta
        filter_.setLastMeasurementTime(ros::Time::now().toSec());
        filter_.setLastUpdateTime(ros::Time::now().toSec());

        // Now pull in each topic to which we want to subscribe.
        // Start with odom.
        size_t topicInd = 0;
        bool moreParams = false;
        do
        {
          // Build the string in the form of "odomX", where X is the odom topic number,
          // then check if we have any parameters with that value. Users need to make
          // sure they don't have gaps in their configs (e.g., odom0 and then odom2)
          std::stringstream ss;
          ss << "odom" << topicInd++;
          std::string odomTopicName = ss.str();
          moreParams = nhLocal_.hasParam(odomTopicName);

          if (moreParams)
          {
            // Determine if we want to integrate this sensor differentially
            bool differential;
            nhLocal_.param(odomTopicName + std::string("_differential"), differential, false);

            ////////// HANDLE DEPRECATED DIFFERENTIAL SETTING //////////
            if(!differential)
            {
              XmlRpc::XmlRpcValue diffConfig;

              if (nhLocal_.hasParam(odomTopicName + std::string("_differential")))
              {
                try
                {
                  nhLocal_.getParam(odomTopicName + std::string("_differential"), diffConfig);

                  if(diffConfig.getType() == XmlRpc::XmlRpcValue::TypeArray)
                  {
                    ROS_WARN_STREAM("Per-variable configuration of differential settings is deprecated. " <<
                                    "Please set the value for " << odomTopicName << std::string("_differential") <<
                                    " to \"true\" or \"false.\"");

                    // If any of the variables is true, make the whole sensor differential
                    for (int i = 0; i < diffConfig.size() && !differential; i++)
                    {
                      // The double cast looks strange, but we'll get exceptions if we
                      // remove the cast to bool. vector<bool> is discouraged, so updateVector
                      // uses integers
                      differential = differential || static_cast<int>(static_cast<bool>(diffConfig[i]));
                    }

                    if(differential)
                    {
                      ROS_WARN_STREAM("Setting " << odomTopicName << std::string("_differential") << " to true");
                    }
                  }
                }
                catch(...)
                {

                }
              }
            }
            ////////// END DEPRECATED DIFFERENTIAL SETTING //////////

            // Subscribe using boost::bind, which lets us append arbitrary data,
            // in this case, the topic name (e.g., odom0 or odom1)
            std::string odomTopic;
            nhLocal_.getParam(odomTopicName, odomTopic);

            // Now pull in its boolean update vector configuration. Create separate vectors for pose
            // and twist data, and then zero out the opposite values in each vector (no pose data in
            // the twist update vector and vice-versa).
            std::vector<int> updateVec = loadUpdateConfig(odomTopicName);
            std::vector<int> poseUpdateVec = updateVec;
            std::fill(poseUpdateVec.begin() + POSITION_V_OFFSET, poseUpdateVec.begin() + POSITION_V_OFFSET + TWIST_SIZE, 0);
            std::vector<int> twistUpdateVec = updateVec;
            std::fill(twistUpdateVec.begin() + POSITION_OFFSET, twistUpdateVec.begin() + POSITION_OFFSET + POSE_SIZE, 0);

            // Store the odometry topic subscribers so they dont go out of scope. Also,
            // odometry data has both pose and twist data, each with their own frame_id.
            // The odometry data gets broken up and passed into callbacks for pose and
            // twist data, so we need to create message filters for them, and then
            // manually add the pose and twist messages after we extract them from the
            // odometry message.
            odomTopicSubs_.push_back(
                  nh_.subscribe<nav_msgs::Odometry>(odomTopic, 1,
                                                    boost::bind(&RosFilter<Filter>::odometryCallback, this, _1, odomTopicName, updateVec, differential)));

            poseMFPtr poseFilPtr(new tf::MessageFilter<geometry_msgs::PoseWithCovarianceStamped>(tfListener_, worldFrameId_, 1));
            poseFilPtr->registerCallback(boost::bind(&RosFilter<Filter>::poseCallback, this, _1, odomTopicName, worldFrameId_, poseUpdateVec, differential));
            poseMessageFilters_[odomTopicName + "_pose"] = poseFilPtr;

            twistMFPtr twistFilPtr(new tf::MessageFilter<geometry_msgs::TwistWithCovarianceStamped>(tfListener_, baseLinkFrameId_, 1));
            twistFilPtr->registerCallback(boost::bind(&RosFilter<Filter>::twistCallback, this, _1, odomTopicName, baseLinkFrameId_, twistUpdateVec));
            twistMessageFilters_[odomTopicName + "_twist"] = twistFilPtr;

            if(filter_.getDebug())
            {
              debugStream_ << "Subscribed to " << odomTopic << "\n";
            }
          }
        } while (moreParams);

        // Repeat for pose
        topicInd = 0;
        moreParams = false;
        do
        {
          std::stringstream ss;
          ss << "pose" << topicInd++;
          std::string poseTopicName = ss.str();
          moreParams = nhLocal_.hasParam(poseTopicName);

          if (moreParams)
          {
            bool differential;
            nhLocal_.param(poseTopicName + std::string("_differential"), differential, false);

            ////////// HANDLE DEPRECATED DIFFERENTIAL SETTING //////////
            if(!differential)
            {
              XmlRpc::XmlRpcValue diffConfig;

              if (nhLocal_.hasParam(poseTopicName + std::string("_differential")))
              {
                try
                {
                  nhLocal_.getParam(poseTopicName + std::string("_differential"), diffConfig);

                  if(diffConfig.getType() == XmlRpc::XmlRpcValue::TypeArray)
                  {
                    ROS_WARN_STREAM("Per-variable configuration of differential settings is deprecated. " <<
                                    "Please set the value for " << poseTopicName << std::string("_differential") <<
                                    " to \"true\" or \"false.\"");

                    // If any of the variables is true, make the whole sensor differential
                    for (int i = 0; i < diffConfig.size() && !differential; i++)
                    {
                      // The double cast looks strange, but we'll get exceptions if we
                      // remove the cast to bool. vector<bool> is discouraged, so updateVector
                      // uses integers
                      differential = differential || static_cast<int>(static_cast<bool>(diffConfig[i]));
                    }

                    if(differential)
                    {
                      ROS_WARN_STREAM("Setting " << poseTopicName << std::string("_differential") << " to true");
                    }
                  }
                }
                catch(...)
                {

                }
              }
            }
            ////////// END DEPRECATED DIFFERENTIAL SETTING //////////

            std::string poseTopic;
            nhLocal_.getParam(poseTopicName, poseTopic);

            // Pull in the sensor's config, zero out values that are invalid for the pose type
            std::vector<int> updateVec = loadUpdateConfig(poseTopicName);
            std::vector<int> poseUpdateVec = updateVec;
            std::fill(poseUpdateVec.begin() + POSITION_V_OFFSET, poseUpdateVec.begin() + POSITION_V_OFFSET + TWIST_SIZE, 0);
            std::fill(poseUpdateVec.begin() + POSITION_A_OFFSET, poseUpdateVec.begin() + POSITION_A_OFFSET + ACCELERATION_SIZE, 0);

            // Create and store message filter subscriber objects and message filters
            poseMFSubPtr subPtr(new message_filters::Subscriber<geometry_msgs::PoseWithCovarianceStamped>());
            subPtr->subscribe(nh_, poseTopic, 1);
            poseMFPtr filPtr(new tf::MessageFilter<geometry_msgs::PoseWithCovarianceStamped>(*subPtr, tfListener_, worldFrameId_, 1));
            filPtr->registerCallback(boost::bind(&RosFilter<Filter>::poseCallback, this, _1, poseTopicName, worldFrameId_, poseUpdateVec, differential));
            poseTopicSubs_.push_back(subPtr);
            poseMessageFilters_[poseTopicName] = filPtr;

            if (filter_.getDebug())
            {
              debugStream_ << "Subscribed to " << poseTopic << "\n";
            }
          }
        } while (moreParams);

        // Repeat for twist
        topicInd = 0;
        moreParams = false;
        do
        {
          std::stringstream ss;
          ss << "twist" << topicInd++;
          std::string twistTopicName = ss.str();
          moreParams = nhLocal_.hasParam(twistTopicName);

          if (moreParams)
          {
            std::string twistTopic;
            nhLocal_.getParam(twistTopicName, twistTopic);

            // Pull in the sensor's config, zero out values that are invalid for the twist type
            std::vector<int> updateVec = loadUpdateConfig(twistTopicName);
            std::vector<int> twistUpdateVec = updateVec;
            std::fill(twistUpdateVec.begin() + POSITION_OFFSET, twistUpdateVec.begin() + POSITION_OFFSET + POSE_SIZE, 0);

            // Create and store subscriptions and message filters
            twistMFSubPtr subPtr(new message_filters::Subscriber<geometry_msgs::TwistWithCovarianceStamped>());
            subPtr->subscribe(nh_, twistTopic, 1);
            twistMFPtr filPtr(new tf::MessageFilter<geometry_msgs::TwistWithCovarianceStamped>(*subPtr, tfListener_, baseLinkFrameId_, 1));
            filPtr->registerCallback(boost::bind(&RosFilter<Filter>::twistCallback, this, _1, twistTopicName, baseLinkFrameId_, twistUpdateVec));
            twistTopicSubs_.push_back(subPtr);
            twistMessageFilters_[twistTopicName] = filPtr;

            if (filter_.getDebug())
            {
              debugStream_ << "Subscribed to " << twistTopic << "\n";
            }
          }
        } while (moreParams);

        // Repeat for IMU
        topicInd = 0;
        moreParams = false;
        do
        {
          std::stringstream ss;
          ss << "imu" << topicInd++;
          std::string imuTopicName = ss.str();
          moreParams = nhLocal_.hasParam(imuTopicName);

          if (moreParams)
          {
            bool differential;
            nhLocal_.param(imuTopicName + std::string("_differential"), differential, false);

            ////////// HANDLE DEPRECATED DIFFERENTIAL SETTING //////////
            if(!differential)
            {
              XmlRpc::XmlRpcValue diffConfig;

              if (nhLocal_.hasParam(imuTopicName + std::string("_differential")))
              {
                try
                {
                  nhLocal_.getParam(imuTopicName + std::string("_differential"), diffConfig);

                  if(diffConfig.getType() == XmlRpc::XmlRpcValue::TypeArray)
                  {
                    ROS_WARN_STREAM("Per-variable configuration of differential settings is deprecated. " <<
                                    "Please set the value for " << imuTopicName << std::string("_differential") <<
                                    " to \"true\" or \"false.\"");

                    // If any of the variables is true, make the whole sensor differential
                    for (int i = 0; i < diffConfig.size() && !differential; i++)
                    {
                      // The double cast looks strange, but we'll get exceptions if we
                      // remove the cast to bool. vector<bool> is discouraged, so updateVector
                      // uses integers
                      differential = differential || static_cast<int>(static_cast<bool>(diffConfig[i]));
                    }

                    if(differential)
                    {
                      ROS_WARN_STREAM("Setting " << imuTopicName << std::string("_differential") << " to true");
                    }
                  }
                }
                catch(...)
                {

                }
              }
            }
            ////////// END DEPRECATED DIFFERENTIAL SETTING //////////

            std::string imuTopic;
            nhLocal_.getParam(imuTopicName, imuTopic);

            // Now pull in its boolean update vector configuration and differential
            // update configuration (as this contains pose information)
            std::vector<int> updateVec = loadUpdateConfig(imuTopicName);

            std::vector<int> poseUpdateVec = updateVec;
            std::fill(poseUpdateVec.begin() + POSITION_V_OFFSET, poseUpdateVec.begin() + POSITION_V_OFFSET + TWIST_SIZE, 0);
            std::fill(poseUpdateVec.begin() + POSITION_A_OFFSET, poseUpdateVec.begin() + POSITION_A_OFFSET + ACCELERATION_SIZE, 0);

            std::vector<int> twistUpdateVec = updateVec;
            std::fill(twistUpdateVec.begin() + POSITION_OFFSET, twistUpdateVec.begin() + POSITION_OFFSET + POSE_SIZE, 0);
            std::fill(twistUpdateVec.begin() + POSITION_A_OFFSET, twistUpdateVec.begin() + POSITION_A_OFFSET + ACCELERATION_SIZE, 0);

            std::vector<int> accelUpdateVec = updateVec;
            std::fill(accelUpdateVec.begin() + POSITION_OFFSET, accelUpdateVec.begin() + POSITION_OFFSET + POSE_SIZE, 0);
            std::fill(accelUpdateVec.begin() + POSITION_V_OFFSET, accelUpdateVec.begin() + POSITION_V_OFFSET + TWIST_SIZE, 0);

            // Create and store subscriptions and message filters as with odometry data
            imuTopicSubs_.push_back(
                  nh_.subscribe<sensor_msgs::Imu>(imuTopic, 1,
                                                  boost::bind(&RosFilter<Filter>::imuCallback, this, _1, imuTopicName, updateVec, differential)));

            // @todo: There's a lot of ambiguity with IMU frames. Should allow a parameter that specifies a target IMU frame.
            poseMFPtr poseFilPtr(new tf::MessageFilter<geometry_msgs::PoseWithCovarianceStamped>(tfListener_, baseLinkFrameId_, 1));
            poseFilPtr->registerCallback(boost::bind(&RosFilter<Filter>::poseCallback, this, _1, imuTopicName, baseLinkFrameId_, poseUpdateVec, differential));
            poseMessageFilters_[imuTopicName + "_pose"] = poseFilPtr;

            twistMFPtr twistFilPtr(new tf::MessageFilter<geometry_msgs::TwistWithCovarianceStamped>(tfListener_, baseLinkFrameId_, 1));
            twistFilPtr->registerCallback(boost::bind(&RosFilter<Filter>::twistCallback, this, _1, imuTopicName, baseLinkFrameId_, twistUpdateVec));
            twistMessageFilters_[imuTopicName + "_twist"] = twistFilPtr;


            imuMFPtr accelFilPtr(new tf::MessageFilter<sensor_msgs::Imu>(tfListener_, baseLinkFrameId_, 1));
            accelFilPtr->registerCallback(boost::bind(&RosFilter<Filter>::accelerationCallback, this, _1, imuTopicName, baseLinkFrameId_, accelUpdateVec));
            accelerationMessageFilters_[imuTopicName + "_acceleration"] = accelFilPtr;

            if (filter_.getDebug())
            {
              debugStream_ << "Subscribed to " << imuTopic << "\n";
            }
          }
        } while (moreParams);

        // Load up the process noise covariance (from the launch file/parameter server)
        Eigen::MatrixXd processNoiseCovariance(STATE_SIZE, STATE_SIZE);
        processNoiseCovariance.setZero();
        XmlRpc::XmlRpcValue processNoiseCovarConfig;

        if (nhLocal_.hasParam("process_noise_covariance"))
        {
          try
          {
            nhLocal_.getParam("process_noise_covariance", processNoiseCovarConfig);

            ROS_ASSERT(processNoiseCovarConfig.getType() == XmlRpc::XmlRpcValue::TypeArray);

            int matSize = processNoiseCovariance.rows();

            ////////////////////////////// HANDLE DEPRECATED PROCESS NOISE COVARIANCE DIMENSIONS //////////////////////////////
            if (processNoiseCovarConfig.size() != matSize * matSize)
            {
              if(::fabs(::sqrt(processNoiseCovarConfig.size()) - 12) < 0.1)
              {
                ROS_WARN_STREAM("Process_noise_covariance matrix should have " << matSize * matSize << " values.");
                matSize = 12;
              }
              else
              {
                ROS_FATAL_STREAM("Process_noise_covariance matrix must have " << matSize * matSize << " values.");
              }
            }
            ///////////////////////////////////////////////////////////////////////////////////////////////////////////////////

            for (int i = 0; i < matSize; i++)
            {
              for (int j = 0; j < matSize; j++)
              {
                processNoiseCovariance(i, j) = processNoiseCovarConfig[matSize * i + j];
              }
            }

            if (filter_.getDebug())
            {
              debugStream_ << "Process noise covariance is:\n" << processNoiseCovariance;
            }
          }
          catch (XmlRpc::XmlRpcException &e)
          {
            ROS_ERROR_STREAM(
              "ERROR reading sensor config: " << e.getMessage() << " for process_noise_covariance (type: " << processNoiseCovarConfig.getType() << ")");
          }

          filter_.setProcessNoiseCovariance(processNoiseCovariance);
        }
      }

      //! @brief Method for zeroing out 3D variables within measurements
      //! @param[out] measurement - The measurement whose 3D variables will be zeroed out
      //! @param[out] measurementCovariance - The covariance of the measurement
      //! @param[out] updateVector - The boolean update vector of the measurement
      //!
      //! If we're in 2D mode, then for every measurement from every sensor, we call this.
      //! It sets the 3D variables to 0, gives those variables tiny variances, and sets
      //! their updateVector values to 1.
      //!
      void forceTwoD(Eigen::VectorXd &measurement,
                     Eigen::MatrixXd &measurementCovariance,
                     std::vector<int> &updateVector)
      {
        measurement(StateMemberZ) = 0.0;
        measurement(StateMemberRoll) = 0.0;
        measurement(StateMemberPitch) = 0.0;
        measurement(StateMemberVz) = 0.0;
        measurement(StateMemberVroll) = 0.0;
        measurement(StateMemberVpitch) = 0.0;

        measurementCovariance(StateMemberZ, StateMemberZ) = 1e-6;
        measurementCovariance(StateMemberRoll, StateMemberRoll) = 1e-6;
        measurementCovariance(StateMemberPitch, StateMemberPitch) = 1e-6;
        measurementCovariance(StateMemberVz, StateMemberVz) = 1e-6;
        measurementCovariance(StateMemberVroll, StateMemberVroll) = 1e-6;
        measurementCovariance(StateMemberVpitch, StateMemberVpitch) = 1e-6;

        updateVector[StateMemberZ] = 1;
        updateVector[StateMemberRoll] = 1;
        updateVector[StateMemberPitch] = 1;
        updateVector[StateMemberVz] = 1;
        updateVector[StateMemberVroll] = 1;
        updateVector[StateMemberVpitch] = 1;
      }

      //! @brief Callback method for receiving all IMU messages
      //! @param[in] msg - The ROS IMU message to take in.
      //! @param[in] topicName - The name of the IMU data topic (we support many)
      //! @param[in] updateVector - Specifies which variables we want to update from this measurement
      //! @param[in] differential - Whether we integrate the pose portions of this message differentially
      //!
      //! This method really just separates out the absolute orientation and velocity data into two new
      //! messages and sends them to their respective pose and twist callbacks.
      //!
      void imuCallback(const sensor_msgs::Imu::ConstPtr &msg,
                       const std::string &topicName,
                       const std::vector<int> &updateVector,
                       const bool differential)
      {
        if (filter_.getDebug())
        {
          debugStream_ << "------ RosFilter::imuCallback (" << topicName << ") ------\n" <<
                          "IMU message:\n" << *msg;
        }

        // As with the odometry message, we can separate out the pose- and twist-related variables
        // in the IMU message and pass them to the pose and twist callbacks (filters)

        // Extract the pose (orientation) data, pass it to its filter
        geometry_msgs::PoseWithCovarianceStamped *posPtr = new geometry_msgs::PoseWithCovarianceStamped();
        posPtr->header = msg->header;
        posPtr->pose.pose.orientation = msg->orientation;

        // Copy the covariance for roll, pitch, and yaw
        for (size_t i = 0; i < ORIENTATION_SIZE; i++)
        {
          for (size_t j = 0; j < ORIENTATION_SIZE; j++)
          {
            posPtr->pose.covariance[POSE_SIZE * (i + ORIENTATION_SIZE) + (j + ORIENTATION_SIZE)] = msg->orientation_covariance[ORIENTATION_SIZE * i + j];
          }
        }

        geometry_msgs::PoseWithCovarianceStampedConstPtr pptr(posPtr);
        std::string imuPoseTopicName = topicName + "_pose";
        poseMessageFilters_[imuPoseTopicName]->add(pptr);

        // Repeat for velocity
        geometry_msgs::TwistWithCovarianceStamped *twistPtr = new geometry_msgs::TwistWithCovarianceStamped();
        twistPtr->header = msg->header;
        twistPtr->twist.twist.angular = msg->angular_velocity;

        // Copy the covariance
        for (size_t i = 0; i < ORIENTATION_SIZE; i++)
        {
          for (size_t j = 0; j < ORIENTATION_SIZE; j++)
          {
            twistPtr->twist.covariance[TWIST_SIZE * (i + ORIENTATION_SIZE) + (j + ORIENTATION_SIZE)] = msg->angular_velocity_covariance[ORIENTATION_SIZE * i + j];
          }
        }

        geometry_msgs::TwistWithCovarianceStampedConstPtr tptr(twistPtr);
        std::string imuTwistTopicName = topicName + "_twist";
        twistMessageFilters_[imuTwistTopicName]->add(tptr);

        // We still need to handle the acceleration data, but we don't
        // actually have a good container message for it, so just pass
        // the IMU message on through a message filter.
        std::string imuAccelTopicName = topicName + "_acceleration";
        accelerationMessageFilters_[imuAccelTopicName]->add(msg);

        if (filter_.getDebug())
        {
          debugStream_ << "\n----- /RosFilter::imuCallback (" << topicName << ") ------\n";
        }
      }

      //! @brief Callback method for receiving all odometry messages
      //! @param[in] msg - The ROS odometry message to take in.
      //! @param[in] topicName - The name of the odometry topic (we support many)
      //! @param[in] updateVector - Specifies which variables we want to update from this measurement
      //! @param[in] differential - Whether we integrate the pose portions of this message differentially
      //!
      //! This method really just separates out the pose and twist data into two new messages, and passes
      //! them to their respective callbacks
      //!
      void odometryCallback(const nav_msgs::Odometry::ConstPtr &msg,
                            const std::string &topicName,
                            const std::vector<int> &updateVector,
                            const bool differential)
      {
        if (filter_.getDebug())
        {
          debugStream_ << "------ RosFilter::odometryCallback (" << topicName << ") ------\n" <<
                          "Odometry message:\n" << *msg;
        }

        // Grab the pose portion of the message and pass it to the poseCallback
        geometry_msgs::PoseWithCovarianceStamped *posPtr = new geometry_msgs::PoseWithCovarianceStamped();
        posPtr->header = msg->header;
        posPtr->pose = msg->pose; // Entire pose object, also copies covariance

        geometry_msgs::PoseWithCovarianceStampedConstPtr pptr(posPtr);
        std::string odomPoseTopicName = topicName + "_pose";
        poseMessageFilters_[odomPoseTopicName]->add(pptr);

        // Grab the twist portion of the message and pass it to the twistCallback
        geometry_msgs::TwistWithCovarianceStamped *twistPtr = new geometry_msgs::TwistWithCovarianceStamped();
        twistPtr->header = msg->header;
        twistPtr->header.frame_id = msg->child_frame_id;
        twistPtr->twist = msg->twist; // Entire twist object, also copies covariance

        geometry_msgs::TwistWithCovarianceStampedConstPtr tptr(twistPtr);
        std::string odomTwistTopicName = topicName + "_twist";
        twistMessageFilters_[odomTwistTopicName]->add(tptr);

        if (filter_.getDebug())
        {
          debugStream_ << "\n----- /RosFilter::odometryCallback (" << topicName << ") ------\n";
        }
      }

      //! @brief Callback method for receiving all pose messages
      //! @param[in] msg - The ROS stamped pose with covariance message to take in
      //! @param[in] topicName - The name of the pose topic (we support many)
      //! @param[in] targetFrame - The tf frame name into which we will transform this measurement
      //! @param[in] updateVector - Specifies which variables we want to update from this measurement
      //! @param[in] differential - Whether we integrate the pose portions of this message differentially
      //!
      void poseCallback(const geometry_msgs::PoseWithCovarianceStamped::ConstPtr &msg,
                        const std::string &topicName,
                        const std::string &targetFrame,
                        const std::vector<int> &updateVector,
                        const bool differential)
      {
        if (filter_.getDebug())
        {
          debugStream_ << "------ RosFilter::poseCallback (" << topicName << ") ------\n" <<
                          "Pose message:\n" << *msg;
        }

        // Put the initial value in the lastMessagTimes_ for this variable if it's empty
        if (lastMessageTimes_.count(topicName) == 0)
        {
          lastMessageTimes_.insert(std::pair<std::string, ros::Time>(topicName, msg->header.stamp));
        }

        // Make sure this message is newer than the last one
        if (msg->header.stamp >= lastMessageTimes_[topicName])
        {
          if (filter_.getDebug())
          {
            debugStream_ << "Update vector for " << topicName << " is:\n";
            debugStream_ << updateVector;
          }

          Eigen::VectorXd measurement(STATE_SIZE);
          Eigen::MatrixXd measurementCovariance(STATE_SIZE, STATE_SIZE);

          measurement.setZero();
          measurementCovariance.setZero();

          // Make sure we're actually updating at least one of these variables
          if (updateVector[StateMemberX] || updateVector[StateMemberY] || updateVector[StateMemberZ] ||
              updateVector[StateMemberRoll] || updateVector[StateMemberPitch] || updateVector[StateMemberYaw])
          {
            std::vector<int> updateVectorCorrected = updateVector;

            // Prepare the pose data for inclusion in the filter
            if (preparePose(msg, topicName + "_pose", targetFrame, differential, updateVectorCorrected, measurement, measurementCovariance))
            {
              // Store the measurement
              filter_.enqueueMeasurement(topicName + "_pose", measurement, measurementCovariance, updateVectorCorrected, msg->header.stamp.toSec());

              if (filter_.getDebug())
              {
                debugStream_ << "Enqueued new measurement for " << topicName << "_pose\n";
              }
            }
            else if(filter_.getDebug())
            {
              debugStream_ << "Did *not* enqueue measurement for " << topicName << "_pose\n";
            }
          }
          else
          {
            if (filter_.getDebug())
            {
              debugStream_ << "Update vector for " << topicName << " is such that none of its state variables will be updated\n";
            }
          }

          lastMessageTimes_[topicName] = msg->header.stamp;

          if (filter_.getDebug())
          {
            debugStream_ << "Last message time for " << topicName << " is now " << lastMessageTimes_[topicName] << "\n";
          }
        }
        else
        {
          if (filter_.getDebug())
          {
            debugStream_ << "Message is too old. Last message time for " << topicName << " is " << lastMessageTimes_[topicName] << ", current message time is "
              << msg->header.stamp << ".\n";
          }
        }

        if (filter_.getDebug())
        {
          debugStream_ << "\n----- /RosFilter::poseCallback (" << topicName << ") ------\n";
        }
      }

      //! @brief Service callback for manually setting/resetting the internal pose estimate
      //! @param[in] request - custom service request with pose information
      //! @param[out] response - N/A
      //! @return boolean true if successful, false if not
      bool setPoseSrvCallback(robot_localization::SetPose::Request& request,
          robot_localization::SetPose::Response& response)
      {
        geometry_msgs::PoseWithCovarianceStamped::Ptr msg;
        msg = boost::make_shared<geometry_msgs::PoseWithCovarianceStamped>(request.pose);
        setPoseCallback(msg);
        return true;
      }



      //! @brief Callback method for manually setting/resetting the internal pose estimate
      //! @param[in] msg - The ROS stamped pose with covariance message to take in
      //!
      void setPoseCallback(const geometry_msgs::PoseWithCovarianceStamped::ConstPtr &msg)
      {
        if (filter_.getDebug())
        {
          debugStream_ << "------ RosFilter::setPoseCallback ------\n";
          debugStream_ << "Pose message:\n";
          debugStream_ << *msg;
        }

        std::string topicName("setPose");

        // Get rid of any initial poses (pretend we've never had a measurement)
        previousMeasurements_.clear();

        // Get rid of any initial states (pretend we've never had a measurement)
        previousStates_.clear();

        // We want the preparePose method to succeed with its transforms, so
        // we need to act like we've had previous measurements for this sensor.
        tf::Transform empty;
        empty.setIdentity();
        previousMeasurements_.insert(std::pair<std::string, tf::Transform>(topicName, empty));
        previousStates_.insert(std::pair<std::string, tf::Transform>(topicName, empty));

        // Set the state vector to the reported pose
        Eigen::VectorXd measurement(STATE_SIZE);
        Eigen::MatrixXd measurementCovariance(STATE_SIZE, STATE_SIZE);
        std::vector<int> updateVector(STATE_SIZE, true);

        // We only measure pose variables, so initialize the vector to 0
        measurement.setZero();

        // Set this to the identity and let the message reset it
        measurementCovariance.setIdentity();
        measurementCovariance *= 1e-6;

        // Prepare the pose data (really just using this to transform it into the target frame)
        preparePose(msg, topicName, odomFrameId_, false, updateVector, measurement, measurementCovariance);

        // Force everything to be reset
        filter_.setState(measurement);
        filter_.setEstimateErrorCovariance(measurementCovariance);

        if (filter_.getDebug())
        {
          debugStream_ << "\n------ /RosFilter::setPoseCallback ------\n";
        }
      }

      //! @brief Callback method for receiving all twist messages
      //! @param[in] msg - The ROS stamped twist with covariance message to take in.
      //! @param[in] topicName - The name of the twist topic (we support many)
      //! @param[in] targetFrame - The tf frame name into which we will transform this measurement
      //! @param[in] updateVector - Specifies which variables we want to update from this measurement
      //!
      void twistCallback(const geometry_msgs::TwistWithCovarianceStamped::ConstPtr &msg,
                         const std::string &topicName,
                         const std::string &targetFrame,
                         const std::vector<int> &updateVector)
      {
        if (filter_.getDebug())
        {
          debugStream_ << "------ RosFilter::twistCallback (" << topicName << ") ------\n";
          debugStream_ << "Twist message:\n";
          debugStream_ << *msg;
        }

        if (lastMessageTimes_.count(topicName) == 0)
        {
          lastMessageTimes_.insert(std::pair<std::string, ros::Time>(topicName, msg->header.stamp));
        }

        // Make sure this message is newer than the last one
        if (msg->header.stamp >= lastMessageTimes_[topicName])
        {
          if (filter_.getDebug())
          {
            debugStream_ << "Update vector for " << topicName << " is:\n";
            debugStream_ << updateVector;
          }

          Eigen::VectorXd measurement(STATE_SIZE);
          Eigen::MatrixXd measurementCovariance(STATE_SIZE, STATE_SIZE);

          measurement.setZero();
          measurementCovariance.setZero();

          // Make sure we're actually updating at least one of these variables
          if (updateVector[StateMemberVx] || updateVector[StateMemberVy] || updateVector[StateMemberVz] ||
              updateVector[StateMemberVroll] || updateVector[StateMemberVpitch] || updateVector[StateMemberVyaw])
          {
            std::vector<int> updateVectorCorrected = updateVector;

            // Prepare the twist data for inclusion in the filter
            if (prepareTwist(msg, topicName + "_twist", targetFrame, updateVectorCorrected, measurement, measurementCovariance))
            {
              // Store the measurement
              filter_.enqueueMeasurement(topicName + "_twist", measurement, measurementCovariance, updateVectorCorrected, msg->header.stamp.toSec());

              if (filter_.getDebug())
              {
                debugStream_ << "Enqueued new measurement for " << topicName << "_twist\n";
              }
            }
            else if(filter_.getDebug())
            {
              debugStream_ << "Did *not* enqueue measurement for " << topicName << "_twist\n";
            }
          }
          else
          {
            if (filter_.getDebug())
            {
              debugStream_ << "Update vector for " << topicName << " is such that none of its state variables will be updated\n";
            }
          }

          lastMessageTimes_[topicName] = msg->header.stamp;

          if (filter_.getDebug())
          {
            debugStream_ << "Last message time for " << topicName << " is now " << lastMessageTimes_[topicName] << "\n";
          }
        }
        else
        {
          if (filter_.getDebug())
          {
            debugStream_ << "Message is too old. Last message time for " << topicName <<
                            " is " << lastMessageTimes_[topicName] << ", current message time is " <<
                            msg->header.stamp << ".\n";
          }
        }

        if (filter_.getDebug())
        {
          debugStream_ << "\n----- /RosFilter::twistCallback (" << topicName << ") ------\n";
        }
      }

      //! @brief Callback method for receiving all accelration (twist) messages
      //! @param[in] msg - The ROS stamped twist with covariance message to take in.
      //! @param[in] topicName - The name of the twist topic (we support many)
      //! @param[in] targetFrame - The tf frame name into which we will transform this measurement
      //! @param[in] updateVector - Specifies which variables we want to update from this measurement
      //!
      void accelerationCallback(const sensor_msgs::Imu::ConstPtr &msg,
                                const std::string &topicName,
                                const std::string &targetFrame,
                                const std::vector<int> &updateVector)
      {
        if (filter_.getDebug())
        {
          debugStream_ << "------ RosFilter::acclerationCallback (" << topicName << ") ------\n";
          debugStream_ << "Twist message:\n";
          debugStream_ << *msg;
        }

        if (lastMessageTimes_.count(topicName) == 0)
        {
          lastMessageTimes_.insert(std::pair<std::string, ros::Time>(topicName, msg->header.stamp));
        }

        // Make sure this message is newer than the last one
        if (msg->header.stamp >= lastMessageTimes_[topicName])
        {
          if (filter_.getDebug())
          {
            debugStream_ << "Update vector for " << topicName << " is:\n";
            debugStream_ << updateVector;
          }

          Eigen::VectorXd measurement(STATE_SIZE);
          Eigen::MatrixXd measurementCovariance(STATE_SIZE, STATE_SIZE);

          measurement.setZero();
          measurementCovariance.setZero();

          // Make sure we're actually updating at least one of these variables
          if (updateVector[StateMemberAx] || updateVector[StateMemberAy] || updateVector[StateMemberAz])
          {
            std::vector<int> updateVectorCorrected = updateVector;

            // Prepare the twist data for inclusion in the filter
            if (prepareAcceleration(msg, topicName + "_acceleration", targetFrame, updateVectorCorrected, measurement, measurementCovariance))
            {
              // Store the measurement
              filter_.enqueueMeasurement(topicName + "_acceleration", measurement, measurementCovariance, updateVectorCorrected, msg->header.stamp.toSec());

              if (filter_.getDebug())
              {
                debugStream_ << "Enqueued new measurement for " << topicName << "_acceleration\n";
              }
            }
            else if(filter_.getDebug())
            {
              debugStream_ << "Did *not* enqueue measurement for " << topicName << "_acceleration\n";
            }
          }
          else
          {
            if (filter_.getDebug())
            {
              debugStream_ << "Update vector for " << topicName << " is such that none of its state variables will be updated\n";
            }
          }

          lastMessageTimes_[topicName] = msg->header.stamp;

          if (filter_.getDebug())
          {
            debugStream_ << "Last message time for " << topicName << " is now " << lastMessageTimes_[topicName] << "\n";
          }
        }
        else
        {
          if (filter_.getDebug())
          {
            debugStream_ << "Message is too old. Last message time for " << topicName <<
                            " is " << lastMessageTimes_[topicName] << ", current message time is " <<
                            msg->header.stamp << ".\n";
          }
        }

        if (filter_.getDebug())
        {
          debugStream_ << "\n----- /RosFilter::accelerationCallback (" << topicName << ") ------\n";
        }
      }

      //! @brief Main run method
      //!
      void run()
      {
        ros::Time::init();

        loadParams();

        // We may need to broadcast a different transform than
        // the one we've already calculated.
        tf::StampedTransform mapOdomTrans;
        tf::StampedTransform odomBaseLinkTrans;
        geometry_msgs::TransformStamped mapOdomTransMsg;

        // Clear out the transforms
        tf::transformTFToMsg(tf::Transform::getIdentity(), worldBaseLinkTransMsg_.transform);
        tf::transformTFToMsg(tf::Transform::getIdentity(), mapOdomTransMsg.transform);

        // Publisher
        ros::Publisher positionPub = nh_.advertise<nav_msgs::Odometry>("odometry/filtered", 20);
        tf::TransformBroadcaster worldTransformBroadcaster;

        ros::Rate loop_rate(frequency_);

        std::map<std::string, Eigen::VectorXd> postUpdateStates;

        while (ros::ok())
        {
          // Get latest state and publish it
          nav_msgs::Odometry filteredPosition;

          if (getFilteredOdometryMessage(filteredPosition))
          {
            worldBaseLinkTransMsg_.header.stamp = filteredPosition.header.stamp;
            worldBaseLinkTransMsg_.header.frame_id = filteredPosition.header.frame_id;
            worldBaseLinkTransMsg_.child_frame_id = filteredPosition.child_frame_id;

            worldBaseLinkTransMsg_.transform.translation.x = filteredPosition.pose.pose.position.x;
            worldBaseLinkTransMsg_.transform.translation.y = filteredPosition.pose.pose.position.y;
            worldBaseLinkTransMsg_.transform.translation.z = filteredPosition.pose.pose.position.z;
            worldBaseLinkTransMsg_.transform.rotation = filteredPosition.pose.pose.orientation;

            if(filteredPosition.header.frame_id == odomFrameId_)
            {
              worldTransformBroadcaster.sendTransform(worldBaseLinkTransMsg_);
            }
            else if(filteredPosition.header.frame_id == mapFrameId_)
            {
              try
              {
                tf::StampedTransform worldBaseLinkTrans;
                tf::transformStampedMsgToTF(worldBaseLinkTransMsg_, worldBaseLinkTrans);

                tfListener_.lookupTransform(baseLinkFrameId_, odomFrameId_, ros::Time(0), odomBaseLinkTrans);

<<<<<<< HEAD
                // First, read this:
                // http://wiki.ros.org/tf/Overview/Using%20Published%20Transforms#lookupTransform
                // ...and then read "Transform Direction" here:
                // http://wiki.ros.org/geometry/CoordinateFrameConventions
                // We have a transform specified from mapFrameId_->baseLinkFrameId_, but it would
                // actually transform data from baseLinkFrameId_->mapFrameId_. We then used lookupTransform,
                // whose first two arguments are target frame and source frame, to get a transform
                // from baseLinkFrameId_->odomFrameId_ (see http://wiki.ros.org/tf/Overview/Using%20Published%20Transforms).
                // However, this transform would actually transform data from odomFrameId_->baseLinkFrameId_.
                // Now imagine that we have a position in the mapFrameId_ frame. First, we multiply it by
                // the inverse of the mapFrameId_->baseLinkFrameId, which will transform that data from mapFrameId_
                // to baseLinkFrameId_. Now we want to go from baseLinkFrameId_->odomFrameId_, but the transform we
                // have takes data from odomFrameId_->baseLinkFrameId_, so we need its inverse as well. We have now
                // transformed our data from mapFrameId_ to odomFrameId_.
                //
                // Next, we want to publish a transform that will take a position from map and
                // transform it into odom, so we need to broadcast the inverse of that.
=======
                // First, see these two references:
                // http://wiki.ros.org/tf/Overview/Using%20Published%20Transforms#lookupTransform
                // http://wiki.ros.org/geometry/CoordinateFrameConventions#Transform_Direction
                // We have a transform from mapFrameId_->baseLinkFrameId_, but it would actually transform
                // a given pose from baseLinkFrameId_->mapFrameId_. We then used lookupTransform, whose
                // first two arguments are target frame and source frame, to get a transform from
                // baseLinkFrameId_->odomFrameId_. However, this transform would actually transform data
                // from odomFrameId_->baseLinkFrameId_. Now imagine that we have a position in the
                // mapFrameId_ frame. First, we multiply it by the inverse of the
                // mapFrameId_->baseLinkFrameId, which will transform that data from mapFrameId_ to
                // baseLinkFrameId_. Now we want to go from baseLinkFrameId_->odomFrameId_, but the
                // transform we have takes data from odomFrameId_->baseLinkFrameId_, so we need its
                // inverse as well. We have now transformed our data from mapFrameId_ to odomFrameId_.
                // However, if we want other users to be able to do the same, we need to broadcast
                // the inverse of that entire transform.
>>>>>>> adea1d01
                //
                mapOdomTrans.setData(worldBaseLinkTrans * odomBaseLinkTrans);
                tf::transformStampedTFToMsg(mapOdomTrans, mapOdomTransMsg);
                mapOdomTransMsg.header.stamp = filteredPosition.header.stamp;
                mapOdomTransMsg.header.frame_id = mapFrameId_;
                mapOdomTransMsg.child_frame_id = odomFrameId_;

                worldTransformBroadcaster.sendTransform(mapOdomTransMsg);
              }
              catch(...)
              {
                ROS_ERROR_STREAM("Could not obtain transform from " << odomFrameId_ << "->" << baseLinkFrameId_);
              }
            }
            else
            {
              ROS_ERROR_STREAM("Odometry message frame_id was " << filteredPosition.header.frame_id <<
                               ", expected " << mapFrameId_ << " or " << odomFrameId_);
            }

            // Fire off the position and the transform
            positionPub.publish(filteredPosition);
          }

          // The spin will enqueue all the available callbacks
          ros::spinOnce();

          // Now we'll integrate any measurements we've received
          filter_.integrateMeasurements(ros::Time::now().toSec(),
                                        postUpdateStates);

          // Now copy the post-update states into our local
          // copies
          std::map<std::string, Eigen::VectorXd>::iterator mapIt;

          for(mapIt = postUpdateStates.begin(); mapIt != postUpdateStates.end(); ++mapIt)
          {
            tf::Transform trans;
            trans.setOrigin(tf::Vector3(mapIt->second(StateMemberX),
                                        mapIt->second(StateMemberY),
                                        mapIt->second(StateMemberZ)));
            tf::Quaternion quat;
            quat.setRPY(mapIt->second(StateMemberRoll),
                        mapIt->second(StateMemberPitch),
                        mapIt->second(StateMemberYaw));
            trans.setRotation(quat);
            previousStates_[mapIt->first] = trans;
          }

          if(!loop_rate.sleep())
          {
            ROS_WARN_STREAM("Failed to meet update rate! Try decreasing the rate, limiting sensor output frequency, or limiting the number of sensors.");
          }
        }
      }

    protected:

      Filter filter_;

      //! @brief Loads fusion settings from the config file
      //! @param[in] topicName - The name of the topic for which to load settings
      //! @return The boolean vector of update settings for each variable for this topic
      //!
      std::vector<int> loadUpdateConfig(const std::string &topicName)
      {
        XmlRpc::XmlRpcValue topicConfig;
        std::vector<int> updateVector(STATE_SIZE, 0);
        std::string topicConfigName = topicName + "_config";

        try
        {
          nhLocal_.getParam(topicConfigName, topicConfig);

          ROS_ASSERT(topicConfig.getType() == XmlRpc::XmlRpcValue::TypeArray);

          if(topicConfig.size() != STATE_SIZE)
          {
            ROS_WARN_STREAM("Configuration vector for " << topicConfigName << " should have 15 entries.");
          }

          for (int i = 0; i < topicConfig.size(); i++)
          {
            // The double cast looks strange, but we'll get exceptions if we
            // remove the cast to bool. vector<bool> is discouraged, so updateVector
            // uses integers
            updateVector[i] = static_cast<int>(static_cast<bool>(topicConfig[i]));
          }
        }
        catch (XmlRpc::XmlRpcException &e)
        {
          ROS_ERROR_STREAM("ERROR reading sensor update config: " << e.getMessage() << " for topic " <<
                           topicName << " (type: " << topicConfig.getType() << ", expected: " << XmlRpc::XmlRpcValue::TypeArray << ")");
        }

        return updateVector;
      }

      //! @brief Method for safely obtaining transforms.
      //! @param[in] targetFrame - The target frame of the desired transform
      //! @param[in] sourceFrame - The source frame of the desired transform
      //! @param[in] time - The time at which we want the transform
      //! @param[out] targetFrameTrans - The resulting stamped transform object
      //! @return Sets the value of @p targetFrameTrans and returns true if sucessful,
      //! false otherwise.
      //!
      //! This method attempts to obtain a transform from the @p sourceFrame to the @p
      //! targetFrame at the specific @p time. If no transform is available at that time,
      //! it attempts to simply obtain the latest transform. If that still fails, then the
      //! method checks to see if the transform is going from a given frame_id to itself.
      //! If any of these checks succeed, the method sets the value of @p targetFrameTrans
      //! and returns true, otherwise it returns false.
      //!
      bool lookupTransformSafe(const std::string &targetFrame, const std::string &sourceFrame,
                               const ros::Time &time, tf::StampedTransform &targetFrameTrans)
      {
        bool retVal = true;

        // First try to transform the data at the requested time
        try
        {
          tfListener_.lookupTransform(targetFrame, sourceFrame, time, targetFrameTrans);
        }
        catch (tf::TransformException &ex)
        {
          if(filter_.getDebug())
          {
            debugStream_ << "WARNING: Could not obtain transform from " << sourceFrame <<
                            " to " << targetFrame << ". Error was " << ex.what();
          }

          // The issue might be that the transforms that are available are not close
          // enough temporally to be used. In that case, just use the latest available
          // transform and warn the user.
          try
          {
            tfListener_.lookupTransform(targetFrame, sourceFrame, ros::Time(0), targetFrameTrans);

            ROS_WARN_STREAM("Transform from " << sourceFrame << " to " << targetFrame <<
                            " was unavailable for the time requested. Using latest instead.\n");
          }
          catch(tf::TransformException &ex)
          {
            ROS_WARN_STREAM("Could not obtain transform from " << sourceFrame <<
                             " to " << targetFrame << ". Error was " << ex.what() << "\n");

            retVal = false;
          }
        }

        // Transforming from a frame id to itself can fail when the tf tree isn't
        // being broadcast (e.g., for some bag files). This is the only failure that
        // would throw an exception, so check for this situation before giving up.
        if(!retVal)
        {
          std::string msgFrame = (tfPrefix_.empty() ? targetFrame : "/" + tfPrefix_ + "/" + targetFrame);

          if(targetFrame == sourceFrame)
          {
            targetFrameTrans.setIdentity();
            retVal = true;
          }
        }

        return retVal;
      }

      //! @brief Prepares a pose message for integration into the filter
      //! @param[in] msg - The pose message to prepare
      //! @param[in] topicName - The name of the topic over which this message was received
      //! @param[in] targetFrame - The target tf frame
      //! @param differential - Whether we're carrying out differential integration
      //! @param[in,out] updateVector - The update vector for the data source
      //! @param[out] measurement - The pose data converted to a measurement
      //! @param[out] measurementCovariance - The covariance of the converted measurement
      //! @return true indicates that the measurement was successfully prepared, false otherwise
      //!
      bool preparePose(const geometry_msgs::PoseWithCovarianceStamped::ConstPtr &msg,
                       const std::string &topicName,
                       const std::string &targetFrame,
                       const bool differential,
                       std::vector<int> &updateVector,
                       Eigen::VectorXd &measurement,
                       Eigen::MatrixXd &measurementCovariance)
      {
        if (filter_.getDebug())
        {
          debugStream_ << "------ RosFilter::preparePose (" << topicName << ") ------\n";
        }

        // 1. Get the measurement into a tf-friendly transform (pose) object
        tf::Stamped<tf::Pose> poseTmp;

        // We'll need this later for storing this measurement for differential integration
        tf::Transform curMeasurement;

        // Determine if the message had a frame id associated with it. If not, assume the targetFrame.
        poseTmp.frame_id_ = (msg->header.frame_id == "" ? targetFrame : msg->header.frame_id);
        poseTmp.stamp_ = msg->header.stamp;

        // The selective updating of variables can be a bit tricky, especially
        // when we have differential updating to worry about. Rather than go into
        // the details of why here, suffice it to say that users must, if using
        // selective updating, be *very* careful about which variables they exclude
        // from the measurement
        poseTmp.setOrigin(tf::Vector3(msg->pose.pose.position.x,
                                      msg->pose.pose.position.y,
                                      msg->pose.pose.position.z));

        tf::Quaternion orientation;

        // Handle bad (empty) quaternions
        if(msg->pose.pose.orientation.x == 0 && msg->pose.pose.orientation.y == 0 &&
           msg->pose.pose.orientation.z == 0 && msg->pose.pose.orientation.w == 0)
        {
          orientation.setValue(0.0, 0.0, 0.0, 1.0);

          if(updateVector[StateMemberRoll] || updateVector[StateMemberPitch] || updateVector[StateMemberYaw])
          {
            ROS_WARN_STREAM("The " << topicName << " message contains an invalid orientation quaternion, " <<
                            "but its configuration is such that orientation data is being used.");
          }
        }
        else
        {
          tf::quaternionMsgToTF(msg->pose.pose.orientation, orientation);
        }

        poseTmp.setRotation(orientation);

        // 2. robot_localization lets users configure which variables from the sensor should be
        //    fused with the filter. This is specified for whatever frame the input message happens
        //    to be in. However, the data  may go through transforms before being fused with the state
        //    estimate. In that case, we need to know which of the transformed variables came from the
        //    pre-transformed "approved" variables (i.e., the ones that had "true" in their xxx_config
        //    parameter). To do this, we create a pose from the original upate vector, which contains
        //    only zeros and ones. This pose goes through the same transforms as the measurement. The
        //    non-zero values that result will be used to modify the updateVector.
        tf::Pose maskPosePos;
        tf::Pose maskPoseNeg;
        maskPosePos.setOrigin(tf::Vector3(updateVector[StateMemberX],
                                       updateVector[StateMemberY],
                                       updateVector[StateMemberZ]));

        maskPoseNeg.setOrigin(-maskPosePos.getOrigin());

        tf::Quaternion maskOrientation;
        maskOrientation.setRPY(updateVector[StateMemberRoll],
                               updateVector[StateMemberPitch],
                               updateVector[StateMemberYaw]);

        maskPosePos.setRotation(maskOrientation);

        maskOrientation.setRPY(-updateVector[StateMemberRoll],
                               -updateVector[StateMemberPitch],
                               -updateVector[StateMemberYaw]);

        maskPoseNeg.setRotation(maskOrientation);

        // 3. We'll need to rotate the covariance as well. Create a container and
        // copy over the covariance data
        Eigen::MatrixXd covarianceRotated(POSE_SIZE, POSE_SIZE);
        covarianceRotated.setZero();

        for (size_t i = 0; i < POSE_SIZE; i++)
        {
          for (size_t j = 0; j < POSE_SIZE; j++)
          {
            covarianceRotated(i, j) = msg->pose.covariance[POSE_SIZE * i + j];
          }
        }

        if(filter_.getDebug())
        {
          debugStream_ << "Original measurement as tf object:\n" << poseTmp <<
                          "\nOriginal update vector:\n" << updateVector <<
                          "\nOriginal covariance matrix:\n" << covarianceRotated << "\n";
        }

        // 4. We have a series of transforms to carry out:
        //   a. Transform into the target frame
        //   b. Remove the previous measurement's value (only if carrying out differential integration)
        //   c. Apply the current state as a transform to get a measurement that is consistent with the
        //      state (again, only if carrying out differential integration)

        // First, we want to make sure we can carry out all the transforms we need.

        // If this is the first measurement from a sensor, create a value in previousStates_
        // (we only use this in differential integration)
        if(differential && previousStates_.count(topicName) == 0)
        {
          tf::Pose prevPose;
          tf::transformMsgToTF(worldBaseLinkTransMsg_.transform, prevPose);
          previousStates_.insert(std::pair<std::string, tf::Transform>(topicName, prevPose));
        }

        // 4a. Get the target frame transformation
        tf::StampedTransform targetFrameTrans;
        bool canTransform = lookupTransformSafe(targetFrame, poseTmp.frame_id_, poseTmp.stamp_, targetFrameTrans);

        if(canTransform)
        {
          // Apply the target frame transformation to the pose object
          poseTmp.mult(targetFrameTrans, poseTmp);

          // Now apply it to the masks, positive first
          maskPosePos.setOrigin(targetFrameTrans.getBasis() * maskPosePos.getOrigin());
          maskPoseNeg.setOrigin(targetFrameTrans.getBasis() * maskPoseNeg.getOrigin());

          // Now copy the mask values back into the update vector
          updateVector[StateMemberX] = static_cast<int>(::fabs(maskPosePos.getOrigin().getX()) >= 1e-6 || ::fabs(maskPoseNeg.getOrigin().getX()) >= 1e-6);
          updateVector[StateMemberY] = static_cast<int>(::fabs(maskPosePos.getOrigin().getY()) >= 1e-6 || ::fabs(maskPoseNeg.getOrigin().getY()) >= 1e-6);
          updateVector[StateMemberZ] = static_cast<int>(::fabs(maskPosePos.getOrigin().getZ()) >= 1e-6 || ::fabs(maskPoseNeg.getOrigin().getZ()) >= 1e-6);

          double rollPos, pitchPos, yawPos;
          double rollNeg, pitchNeg, yawNeg;
          quatToRPY(maskPosePos.getRotation(), rollPos, pitchPos, yawPos);
          quatToRPY(maskPoseNeg.getRotation(), rollNeg, pitchNeg, yawNeg);
          updateVector[StateMemberRoll] = static_cast<int>(::fabs(rollPos) >= 1e-6 || ::fabs(rollNeg) >= 1e-6);
          updateVector[StateMemberPitch] = static_cast<int>(::fabs(pitchPos) >= 1e-6 || ::fabs(pitchNeg) >= 1e-6);
          updateVector[StateMemberYaw] = static_cast<int>(::fabs(yawPos) >= 1e-6 || ::fabs(yawNeg) >= 1e-6);

          if(filter_.getDebug())
          {
            debugStream_ << poseTmp.frame_id_ << "->" << targetFrame << " transform:\n" << targetFrameTrans <<
                            "\nAfter applying transform to " << targetFrame << ", update vector is:\n" << updateVector <<
                            "\nAfter applying transform to " << targetFrame << ", measurement is:\n" << poseTmp << "\n";
          }

          poseTmp.frame_id_ = targetFrame;

          // Store the measurement as a transform for the next value (differential integration)
          curMeasurement = poseTmp;

          // If we're in differential mode, we want to make sure
          // we have a previous measurement to work with.
          canTransform = (!differential || previousMeasurements_.count(topicName) > 0);
          if(differential)
          {
            if(canTransform)
            {
              // 4b. If we are carrying out differential integration and
              // we have a previous measurement for this sensor,then we
              // need to apply the inverse of that measurement to this new
              // measurement.

              // Even if we're not using all of the variables from this sensor,
              // we need to use the whole measurement to determine the delta
              // to the new measurement
              tf::Pose prevMeasurement = previousMeasurements_[topicName];

              // Determine the pose delta by removing the previous measurement.
              poseTmp.setData(prevMeasurement.inverseTimes(poseTmp));

              /*
               * TAM: two options here: we can just add the difference between
               * this measurement and the previous one to our current state so
               * as to generate a new measurement, or we can create a velocity
               * and feed it to prepareTwist. Not sure which is better, so sticking
              double dt = msg->header.stamp.toSec() - lastMeasurementTime.toSec();
              double xVel = poseTmp.getOrigin().getX() / dt;
              double yVel = poseTmp.getOrigin().getY() / dt;
              double zVel = poseTmp.getOrigin().getZ() / dt;

              double rollVel = 0;
              double pitchVel = 0;
              double yawVel = 0;

              quatToRPY(poseTmp.getRotation(), rollVel, pitchVel, yawVel);
              rollVel /= dt;
              pitchVel /= dt;
              yawVel /= dt;

              geometry_msgs::TwistWithCovarianceStamped *twistPtr = new geometry_msgs::TwistWithCovarianceStamped();
              twistPtr->header = msg->header;
              twistPtr->header.frame_id = baseLinkFrameId_;
              twistPtr->twist.twist.linear.x = xVel;
              twistPtr->twist.twist.linear.y = yVel;
              twistPtr->twist.twist.linear.z = zVel;
              twistPtr->twist.twist.angular.x = rollVel;
              twistPtr->twist.twist.angular.y = pitchVel;
              twistPtr->twist.twist.angular.z = yawVel;
              std::vector<int> twistUpdateVec(STATE_SIZE, false);
              std::copy(updateVector.begin() + POSITION_OFFSET, updateVector.begin() + POSE_SIZE, twistUpdateVec.begin() + POSITION_V_OFFSET);
              std::copy(twistUpdateVec.begin(), twistUpdateVec.end(), updateVector.begin());
              geometry_msgs::TwistWithCovarianceStampedConstPtr ptr(twistPtr);

              prepareTwist(ptr, topicName + "_twist", twistPtr->header.frame_id, updateVector, measurement, measurementCovariance);
              previousMeasurements_[topicName] = curMeasurement;
              return canTransform;*/

              if (filter_.getDebug())
              {
                debugStream_ << "Previous measurement:\n" << previousMeasurements_[topicName] <<
                                "\nAfter removing previous measurement, measurement is:\n" << poseTmp << "\n";
              }

              // 4c. Now we have the data in the right frame, but we may have more
              // than one data source for absolute pose information in this frame. This
              // is why we allow for differential integration. Take the variables
              // that are integrated differentially, and transform them by essentially
              // adding them to our current state. This produces a new measurement that
              // is consistent with our state, even if the original measurement wasn't.
              tf::Pose prevPose = previousStates_[topicName];

              // "Add" this measurement to the previous pose
              poseTmp.setData(prevPose * poseTmp);

              if (filter_.getDebug())
              {
                debugStream_ << "Transforming to align with state. State is:\n" << prevPose <<
                                "\nMeasurement is now:\n" << poseTmp << "\n";
              }
            }
            else if(filter_.getDebug())
            {
              debugStream_ << topicName << " has no previous measurements and is being "
                              "updated differentially. Could not transform this measurement.\n";
            }
          }

          // Store the measurement so we can remove it
          previousMeasurements_[topicName] = curMeasurement;

          if(canTransform)
          {
            // 5. Now rotate the covariance: create an augmented
            // matrix that contains a 3D rotation matrix in the
            // upper-left and lower-right quadrants, with zeros
            // elsewhere
            tf::Matrix3x3 rot(targetFrameTrans.getRotation());
            Eigen::MatrixXd rot6d(POSE_SIZE, POSE_SIZE);
            rot6d.setIdentity();

            for(size_t rInd = 0; rInd < POSITION_SIZE; ++rInd)
            {
              rot6d(rInd, 0) = rot.getRow(rInd).getX();
              rot6d(rInd, 1) = rot.getRow(rInd).getY();
              rot6d(rInd, 2) = rot.getRow(rInd).getZ();
              rot6d(rInd+POSITION_SIZE, 3) = rot.getRow(rInd).getX();
              rot6d(rInd+POSITION_SIZE, 4) = rot.getRow(rInd).getY();
              rot6d(rInd+POSITION_SIZE, 5) = rot.getRow(rInd).getZ();
            }

            // Rotate the covariance
            covarianceRotated = rot6d * covarianceRotated.eval() * rot6d.transpose();

            if (filter_.getDebug())
            {
              debugStream_ << "Transformed covariance is \n" << covarianceRotated << "\n";
            }

            // 6. Finally, copy everything into our measurement and covariance objects
            measurement(StateMemberX) = poseTmp.getOrigin().x();
            measurement(StateMemberY) = poseTmp.getOrigin().y();
            measurement(StateMemberZ) = poseTmp.getOrigin().z();

            // The filter needs roll, pitch, and yaw values instead of quaternions
            double roll, pitch, yaw;
            quatToRPY(poseTmp.getRotation(), roll, pitch, yaw);
            measurement(StateMemberRoll) = roll;
            measurement(StateMemberPitch) = pitch;
            measurement(StateMemberYaw) = yaw;

            measurementCovariance.block(0, 0, POSE_SIZE, POSE_SIZE) = covarianceRotated.block(0, 0, POSE_SIZE, POSE_SIZE);

            if(twoDMode_)
            {
              forceTwoD(measurement, measurementCovariance, updateVector);
            }
          }
        }
        else if(filter_.getDebug())
        {
          debugStream_ << "Could not transform measurement into " << targetFrame << ". Ignoring...";
        }

        if(filter_.getDebug())
        {
          debugStream_ << "\n----- /RosFilter::preparePose (" << topicName << ") ------\n";
        }

        return canTransform;
      }

      //! @brief Prepares a twist message for integration into the filter
      //! @param[in] msg - The twist message to prepare
      //! @param[in] topicName - The name of the topic over which this message was received
      //! @param[in] targetFrame - The target tf frame
      //! @param[in,out] updateVector - The update vector for the data source
      //! @param[out] measurement - The twist data converted to a measurement
      //! @param[out] measurementCovariance - The covariance of the converted measurement
      //! @return true indicates that the measurement was successfully prepared, false otherwise
      //!
      bool prepareTwist(const geometry_msgs::TwistWithCovarianceStamped::ConstPtr &msg,
                        const std::string &topicName,
                        const std::string &targetFrame,
                        std::vector<int> &updateVector,
                        Eigen::VectorXd &measurement,
                        Eigen::MatrixXd &measurementCovariance)
      {
        if (filter_.getDebug())
        {
          debugStream_ << "------ RosFilter::prepareTwist (" << topicName << ") ------\n";
        }

        // 1. Get the measurement into two separate vector objects.
        tf::Vector3 twistLin(msg->twist.twist.linear.x,
                             msg->twist.twist.linear.y,
                             msg->twist.twist.linear.z);
        tf::Vector3 twistRot(msg->twist.twist.angular.x,
                             msg->twist.twist.angular.y,
                             msg->twist.twist.angular.z);

        // Set relevant header info
        std::string msgFrame = (msg->header.frame_id == "" ? baseLinkFrameId_ : msg->header.frame_id);

        // 2. robot_localization lets users configure which variables from the sensor should be
        //    fused with the filter. This is specified at the sensor level. However, the data
        //    may go through transforms before being fused with the state estimate. In that case,
        //    we need to know which of the transformed variables came from the pre-transformed
        //    "approved" variables (i.e., the ones that had "true" in their xxx_config parameter).
        //    To do this, we create a pose from the original upate vector, which contains only
        //    zeros and ones. This pose goes through the same transforms as the measurement. The
        //    non-zero values that result will be used to modify the updateVector.
        tf::Vector3 maskTwistLinPos(updateVector[StateMemberVx],
                                    updateVector[StateMemberVy],
                                    updateVector[StateMemberVz]);
        tf::Vector3 maskTwistLinNeg(-updateVector[StateMemberVx],
                                    -updateVector[StateMemberVy],
                                    -updateVector[StateMemberVz]);
        tf::Vector3 maskTwistRotPos(updateVector[StateMemberVroll],
                                    updateVector[StateMemberVpitch],
                                    updateVector[StateMemberVyaw]);
        tf::Vector3 maskTwistRotNeg(-updateVector[StateMemberVroll],
                                    -updateVector[StateMemberVpitch],
                                    -updateVector[StateMemberVyaw]);

        // 3. We'll need to rotate the covariance as well
        Eigen::MatrixXd covarianceRotated(TWIST_SIZE, TWIST_SIZE);
        covarianceRotated.setZero();

        // Copy the measurement's covariance matrix so that we can rotate it later
        for (size_t i = 0; i < TWIST_SIZE; i++)
        {
          for (size_t j = 0; j < TWIST_SIZE; j++)
          {
            covarianceRotated(i, j) = msg->twist.covariance[TWIST_SIZE * i + j];
          }
        }

        if(filter_.getDebug())
        {
          debugStream_ << "Original measurement as tf object:\nLinear: " << twistLin <<
                          "\nRotational: " << twistRot <<
                          "\nOriginal update vector:\n" << updateVector <<
                          "\nOriginal covariance matrix:\n" << covarianceRotated << "\n";
        }

        // 4. We need to transform this into the target frame (probably base_link)
        // It's unlikely that we'll get a velocity measurement in another frame, but
        // we have to handle the situation.
        tf::StampedTransform targetFrameTrans;
        bool canTransform = lookupTransformSafe(targetFrame, msgFrame, msg->header.stamp, targetFrameTrans);

        if(canTransform)
        {
          // Transform to correct frame. Note that we can get linear velocity
          // as a result of the sensor offset and rotational velocity
          twistRot = targetFrameTrans.getBasis() * twistRot;
          twistLin = targetFrameTrans.getBasis() * twistLin - targetFrameTrans.getOrigin().cross(twistRot);
          maskTwistRotPos = targetFrameTrans.getBasis() * maskTwistRotPos;
          maskTwistRotNeg = targetFrameTrans.getBasis() * maskTwistRotNeg;
          maskTwistLinPos = targetFrameTrans.getBasis() * maskTwistLinPos;
          maskTwistLinNeg = targetFrameTrans.getBasis() * maskTwistLinNeg;

          // Now copy the mask values back into the update vector
          updateVector[StateMemberVx] = static_cast<int>(::fabs(maskTwistLinPos.getX()) >= 1e-6 || ::fabs(maskTwistLinNeg.getX()) >= 1e-6);
          updateVector[StateMemberVy] = static_cast<int>(::fabs(maskTwistLinPos.getY()) >= 1e-6 || ::fabs(maskTwistLinNeg.getY()) >= 1e-6);
          updateVector[StateMemberVz] = static_cast<int>(::fabs(maskTwistLinPos.getZ()) >= 1e-6 || ::fabs(maskTwistLinNeg.getZ()) >= 1e-6);
          updateVector[StateMemberVroll] = static_cast<int>(::fabs(maskTwistRotPos.getX()) >= 1e-6 || ::fabs(maskTwistRotNeg.getX()) >= 1e-6);
          updateVector[StateMemberVpitch] = static_cast<int>(::fabs(maskTwistRotPos.getY()) >= 1e-6 || ::fabs(maskTwistRotNeg.getY()) >= 1e-6);
          updateVector[StateMemberVyaw] = static_cast<int>(::fabs(maskTwistRotPos.getZ()) >= 1e-6 || ::fabs(maskTwistRotNeg.getZ()) >= 1e-6);

          if(filter_.getDebug())
          {
            debugStream_ << msg->header.frame_id << "->" << targetFrame << " transform:\n" << targetFrameTrans <<
                            "\nAfter applying transform to " << targetFrame << ", update vector is:\n" << updateVector <<
                            "\nAfter applying transform to " << targetFrame << ", measurement is:\n" <<
                            "Linear: " << twistLin << "Rotational: " << twistRot << "\n";
          }

          // 5. Now rotate the covariance: create an augmented
          // matrix that contains a 3D rotation matrix in the
          // upper-left and lower-right quadrants, and zeros
          // elsewhere
          tf::Matrix3x3 rot(targetFrameTrans.getRotation());
          Eigen::MatrixXd rot6d(TWIST_SIZE, TWIST_SIZE);
          rot6d.setIdentity();

          for(size_t rInd = 0; rInd < POSITION_SIZE; ++rInd)
          {
            rot6d(rInd, 0) = rot.getRow(rInd).getX();
            rot6d(rInd, 1) = rot.getRow(rInd).getY();
            rot6d(rInd, 2) = rot.getRow(rInd).getZ();
            rot6d(rInd+POSITION_SIZE, 3) = rot.getRow(rInd).getX();
            rot6d(rInd+POSITION_SIZE, 4) = rot.getRow(rInd).getY();
            rot6d(rInd+POSITION_SIZE, 5) = rot.getRow(rInd).getZ();
          }

          // Carry out the rotation
          covarianceRotated = rot6d * covarianceRotated.eval() * rot6d.transpose();

          if (filter_.getDebug())
          {
            debugStream_ << "Transformed covariance is \n" << covarianceRotated << "\n";
          }

          // 6. Store our corrected measurement and covariance
          measurement(StateMemberVx) = twistLin.getX();
          measurement(StateMemberVy) = twistLin.getY();
          measurement(StateMemberVz) = twistLin.getZ();
          measurement(StateMemberVroll) = twistRot.getX();
          measurement(StateMemberVpitch) = twistRot.getY();
          measurement(StateMemberVyaw) = twistRot.getZ();

          // Copy the covariances
          measurementCovariance.block(POSITION_V_OFFSET, POSITION_V_OFFSET, TWIST_SIZE, TWIST_SIZE) = covarianceRotated.block(0, 0, TWIST_SIZE, TWIST_SIZE);

          if(twoDMode_)
          {
            forceTwoD(measurement, measurementCovariance, updateVector);
          }
        }
        else if(filter_.getDebug())
        {
          debugStream_ << "Could not transform measurement into " << targetFrame << ". Ignoring...";
        }

        if (filter_.getDebug())
        {
          debugStream_ << "\n----- /RosFilter::prepareTwist (" << topicName << ") ------\n";
        }

        return canTransform;
      }

      //! @brief Prepares an IMU message's linear acceleration for integration into the filter
      //! @param[in] msg - The IMU message to prepare
      //! @param[in] topicName - The name of the topic over which this message was received
      //! @param[in] targetFrame - The target tf frame
      //! @param[in] updateVector - The update vector for the data source
      //! @param[in] measurement - The twist data converted to a measurement
      //! @param[in] measurementCovariance - The covariance of the converted measurement
      //!
      bool prepareAcceleration(const sensor_msgs::Imu::ConstPtr &msg,
                               const std::string &topicName,
                               const std::string &targetFrame,
                               std::vector<int> &updateVector,
                               Eigen::VectorXd &measurement,
                               Eigen::MatrixXd &measurementCovariance)
      {
        if (filter_.getDebug())
        {
          debugStream_ << "------ RosFilter::prepareAcceleration (" << topicName << ") ------\n";
        }

        // 1. Get the measurement into a vector
        tf::Vector3 accTmp(msg->linear_acceleration.x,
                           msg->linear_acceleration.y,
                           msg->linear_acceleration.z);

        // Set relevant header info
        std::string msgFrame = (msg->header.frame_id == "" ? baseLinkFrameId_ : msg->header.frame_id);

        // 2. robot_localization lets users configure which variables from the sensor should be
        //    fused with the filter. This is specified at the sensor level. However, the data
        //    may go through transforms before being fused with the state estimate. In that case,
        //    we need to know which of the transformed variables came from the pre-transformed
        //    "approved" variables (i.e., the ones that had "true" in their xxx_config parameter).
        //    To do this, we create a pose from the original upate vector, which contains only
        //    zeros and ones. This pose goes through the same transforms as the measurement. The
        //    non-zero values that result will be used to modify the updateVector.
        tf::Vector3 maskAccLinPos(updateVector[StateMemberAx],
                                  updateVector[StateMemberAy],
                                  updateVector[StateMemberAz]);
        tf::Vector3 maskAccLinNeg(-updateVector[StateMemberAx],
                                  -updateVector[StateMemberAy],
                                  -updateVector[StateMemberAz]);

        // 3. We'll need to rotate the covariance as well
        Eigen::MatrixXd covarianceRotated(ACCELERATION_SIZE, ACCELERATION_SIZE);
        covarianceRotated.setZero();

        // Copy the measurement's covariance matrix so that we can rotate it later
        for (size_t i = 0; i < ACCELERATION_SIZE; i++)
        {
          for (size_t j = 0; j < ACCELERATION_SIZE; j++)
          {
            covarianceRotated(i, j) = msg->linear_acceleration_covariance[ACCELERATION_SIZE * i + j];
          }
        }

        if(filter_.getDebug())
        {
          debugStream_ << "Original measurement as tf object: " << accTmp <<
                          "\nOriginal update vector:\n" << updateVector <<
                          "\nOriginal covariance matrix:\n" << covarianceRotated << "\n";
        }

        // 4. We need to transform this into the target frame (probably base_link)
        // It's unlikely that we'll get a velocity measurement in another frame, but
        // we have to handle the situation.
        bool canTransform = true;
        tf::StampedTransform targetFrameTrans;

        lookupTransformSafe(targetFrame, msgFrame, msg->header.stamp, targetFrameTrans);

        if(canTransform)
        {
          // We don't know if the user has already handled the removal
          // of normal forces, so we use a parameter
          if(removeGravitationalAcc_)
          {
            tf::Vector3 normAcc(0, 0, 9.80665);
            tf::Quaternion curAttitude;
            tf::Transform trans;
            tf::quaternionMsgToTF(msg->orientation, curAttitude);
            trans.setRotation(curAttitude);
            tf::Vector3 rotNorm = trans.getBasis().inverse() * normAcc;
            accTmp.setX(accTmp.getX() - rotNorm.getX());
            accTmp.setY(accTmp.getY() - rotNorm.getY());
            accTmp.setZ(accTmp.getZ() - rotNorm.getZ());

            if(filter_.getDebug())
            {
              debugStream_ << "Orientation is " << curAttitude;
              debugStream_ << "Acceleration due to gravity is " << rotNorm;
              debugStream_ << "After removing acceleration due to gravity, acceleration is " << accTmp;
            }
          }

          // Transform to correct frame
          accTmp = targetFrameTrans.getBasis() * accTmp;
          maskAccLinPos = targetFrameTrans.getBasis() * maskAccLinPos;
          maskAccLinNeg = targetFrameTrans.getBasis() * maskAccLinNeg;

          // Now copy the mask values back into the update vector
          updateVector[StateMemberAx] = static_cast<int>(::fabs(maskAccLinPos.getX()) >= 1e-6 || ::fabs(maskAccLinNeg.getX()) >= 1e-6);
          updateVector[StateMemberAy] = static_cast<int>(::fabs(maskAccLinPos.getY()) >= 1e-6 || ::fabs(maskAccLinNeg.getY()) >= 1e-6);
          updateVector[StateMemberAz] = static_cast<int>(::fabs(maskAccLinPos.getZ()) >= 1e-6 || ::fabs(maskAccLinNeg.getZ()) >= 1e-6);

          // 5. Now rotate the covariance: create an augmented
          // matrix that contains a 3D rotation matrix in the
          // upper-left and lower-right quadrants, and zeros
          // elsewhere
          tf::Matrix3x3 rot(targetFrameTrans.getRotation());
          Eigen::MatrixXd rot3d(ACCELERATION_SIZE, ACCELERATION_SIZE);
          rot3d.setIdentity();

          for(size_t rInd = 0; rInd < ACCELERATION_SIZE; ++rInd)
          {
            rot3d(rInd, 0) = rot.getRow(rInd).getX();
            rot3d(rInd, 1) = rot.getRow(rInd).getY();
            rot3d(rInd, 2) = rot.getRow(rInd).getZ();
          }

          // Carry out the rotation
          covarianceRotated = rot3d * covarianceRotated.eval() * rot3d.transpose();

          if (filter_.getDebug())
          {
            debugStream_ << "Transformed covariance is \n" << covarianceRotated << "\n";
          }

          // 6. Store our corrected measurement and covariance
          measurement(StateMemberAx) = accTmp.getX();
          measurement(StateMemberAy) = accTmp.getY();
          measurement(StateMemberAz) = accTmp.getZ();

          // Copy the covariances
          measurementCovariance.block(POSITION_A_OFFSET, POSITION_A_OFFSET, ACCELERATION_SIZE, ACCELERATION_SIZE) = covarianceRotated.block(0, 0, ACCELERATION_SIZE, ACCELERATION_SIZE);
        }
        else if(filter_.getDebug())
        {
          debugStream_ << "Could not transform measurement into " << targetFrame << ". Ignoring...";
        }

        if (filter_.getDebug())
        {
          debugStream_ << "\n----- /RosFilter::prepareAcceleration(" << topicName << ") ------\n";
        }

        return canTransform;
      }

      //! @brief Utility method for converting quaternion to RPY
      //! @param[in] quat - The quaternion to convert
      //! @param[out] roll - The converted roll
      //! @param[out] pitch - The converted pitch
      //! @param[out] yaw - The converted yaw
      //!
      inline void quatToRPY(const tf::Quaternion &quat, double &roll, double &pitch, double &yaw)
      {
        tf::Matrix3x3 orTmp(quat);
        orTmp.getRPY(roll, pitch, yaw);
      }

      //! @brief Whether or not we're in 2D mode
      //!
      //! If this is true, the filter binds all 3D variables (Z,
      //! roll, pitch, and their respective velocities) to 0 for
      //! every measurement.
      //!
      bool twoDMode_;

      //! @brief If including acceleration, whether or not we remove
      //! acceleration due to gravity
      //!
      bool removeGravitationalAcc_;

      //! @brief The frequency of the run loop
      //!
      double frequency_;

      //! @brief tf prefix
      //!
      std::string tfPrefix_;

      //! @brief tf frame name for the robot's body frame
      //!
      std::string baseLinkFrameId_;

      //! @brief tf frame name for the robot's odometry (world-fixed) frame
      //!
      std::string odomFrameId_;

      //! @brief tf frame name for the robot's map (world-fixed) frame
      //!
      std::string mapFrameId_;

      //! @brief tf frame name that is the parent frame of the transform
      //!        that this node will calculate and broadcast.
      //!
      std::string worldFrameId_;

      //! @brief Store the last time a message from each topic was received
      //!
      //! If we're getting messages rapidly, we may accidentally get
      //! an older message arriving after a newer one. This variable keeps
      //! track of the most recent message time for each subscribed message
      //! topic. We also use it when listening to odometry messages to
      //! determine if we should be using messages from that topic.
      //!
      std::map<std::string, ros::Time> lastMessageTimes_;

      //! @brief Stores the last measurement from a given topic for
      //! differential integration
      //!
      //! To carry out differential integration, we have to (1) transform
      //! that into the target frame (probably the frame specified by
      //! @p odomFrameId_), (2) "subtract"  the previous measurement from
      //! the current measurement, and then (3) transform it again by the previous
      //! state estimate. This holds the measurements used for step (2).
      //!
      std::map<std::string, tf::Transform> previousMeasurements_;

      //! @brief Stores the last state estimate at the time the previous
      //! measurement from this sensor was captured
      //!
      //! To carry out differential integration, we have to (1) transform
      //! that into the target frame (probably the frame specified by
      //! @p odomFrameId_), (2)  "subtract" the previous measurement from
      //! the current measurement, and then (3) transform it again by the previous
      //! state estimate. This holds the measurements used for step (3).
      //!
      std::map<std::string, tf::Transform> previousStates_;

      //! @brief Vector to hold our odometry message filter subscriber objects so they
      //! don't go out of scope.
      //!
      std::vector<ros::Subscriber> odomTopicSubs_;

      //! @brief Vector to hold our pose message filter subscriber objects so they
      //! don't go out of scope.
      //!
      std::vector<poseMFSubPtr> poseTopicSubs_;

      //! @brief Vector to hold our pose message filters so they don't go out of scope.
      //!
      std::map<std::string, poseMFPtr> poseMessageFilters_;

      //! @brief Vector to hold our twist message filter subscriber objects so they
      //! don't go out of scope.
      //!
      std::vector<twistMFSubPtr>  twistTopicSubs_;

      //! @brief Vector to hold our twist message filters so they don't go out of scope.
      //!
      std::map<std::string, twistMFPtr> twistMessageFilters_;

      //! @brief Vector to hold our acceleration (represented as IMU) message filters so they don't go out of scope.
      //!
      std::map<std::string, imuMFPtr> accelerationMessageFilters_;

      //! @brief Vector to hold our IMU message filter subscriber objects so they
      //! don't go out of scope.
      //!
      std::vector<ros::Subscriber> imuTopicSubs_;

      //! @brief Subscribes to the set_pose topic (usually published from rviz) - a geometry_msgs/PoseWithCovarianceStamped
      //!
      ros::Subscriber setPoseSub_;


      //! @brief Service that allows another node to change the current state and recieve a confirmation- a geometry_msgs/PoseWithCovarianceStamped
      //!
      ros::ServiceServer setPoseSrv_;


      //! @brief Node handle
      //!
      ros::NodeHandle nh_;

      //! @brief Local node handle (for params)
      //!
      ros::NodeHandle nhLocal_;

      //! @brief Message that contains our latest transform (i.e., state)
      //!
      //! We use the vehicle's latest state in a number of places, and often
      //! use it as a transform, so this is the most convenient variable to
      //! use as our global "current state" object
      //!
      geometry_msgs::TransformStamped worldBaseLinkTransMsg_;

      //! @brief Transform listener for managing coordinate transforms
      //!
      tf::TransformListener tfListener_;

      //! @brief Used for outputting debug messages
      //!
      std::ofstream debugStream_;

  };
}

#endif<|MERGE_RESOLUTION|>--- conflicted
+++ resolved
@@ -1214,25 +1214,6 @@
 
                 tfListener_.lookupTransform(baseLinkFrameId_, odomFrameId_, ros::Time(0), odomBaseLinkTrans);
 
-<<<<<<< HEAD
-                // First, read this:
-                // http://wiki.ros.org/tf/Overview/Using%20Published%20Transforms#lookupTransform
-                // ...and then read "Transform Direction" here:
-                // http://wiki.ros.org/geometry/CoordinateFrameConventions
-                // We have a transform specified from mapFrameId_->baseLinkFrameId_, but it would
-                // actually transform data from baseLinkFrameId_->mapFrameId_. We then used lookupTransform,
-                // whose first two arguments are target frame and source frame, to get a transform
-                // from baseLinkFrameId_->odomFrameId_ (see http://wiki.ros.org/tf/Overview/Using%20Published%20Transforms).
-                // However, this transform would actually transform data from odomFrameId_->baseLinkFrameId_.
-                // Now imagine that we have a position in the mapFrameId_ frame. First, we multiply it by
-                // the inverse of the mapFrameId_->baseLinkFrameId, which will transform that data from mapFrameId_
-                // to baseLinkFrameId_. Now we want to go from baseLinkFrameId_->odomFrameId_, but the transform we
-                // have takes data from odomFrameId_->baseLinkFrameId_, so we need its inverse as well. We have now
-                // transformed our data from mapFrameId_ to odomFrameId_.
-                //
-                // Next, we want to publish a transform that will take a position from map and
-                // transform it into odom, so we need to broadcast the inverse of that.
-=======
                 // First, see these two references:
                 // http://wiki.ros.org/tf/Overview/Using%20Published%20Transforms#lookupTransform
                 // http://wiki.ros.org/geometry/CoordinateFrameConventions#Transform_Direction
@@ -1248,7 +1229,6 @@
                 // inverse as well. We have now transformed our data from mapFrameId_ to odomFrameId_.
                 // However, if we want other users to be able to do the same, we need to broadcast
                 // the inverse of that entire transform.
->>>>>>> adea1d01
                 //
                 mapOdomTrans.setData(worldBaseLinkTrans * odomBaseLinkTrans);
                 tf::transformStampedTFToMsg(mapOdomTrans, mapOdomTransMsg);
